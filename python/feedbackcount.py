#!/usr/bin/env pythonx
# (c) Facebook, Inc. and its affiliates.

import argparse
import os
import time

import numpy as np
import numpy.ma as ma
import pandas as pd
import play_rec as pr
import soundfile as sf
import matplotlib.pyplot as plt
from scipy.fft import fft, fftfreq
from scipy import signal


def findPeaks(data, verbose=False):
    """Finds peaks in the data

    A peak is defined as a list of three times
    where the middle one is higher than the other two
    Filter out weak peaks to reduce noise.

    intpuArgst:
        data: input data

    Returns:
        peaks: a list of peak index in data
    """

    peaks = []
    last = 0
    up = False
    counter = -1
    for val in data:
        if val <= last and up:
            # peak?
            peaks.append(counter)
            up = False
        elif val > last:
            up = True
        last = val
        counter += 1
    hmean = np.mean(data[peaks])
    # filter everything below half mean
    mask = ma.masked_where(data[peaks] < hmean / 10, data[peaks])
    filtered = np.ma.masked_where(np.ma.getmask(mask), peaks)
    compr = ma.compressed(filtered)
    if verbose:
        fig, ax = plt.subplots()
        ax.plot(data)
        ax.plot(peaks, data[peaks])
        ax.plot(filtered, data[filtered], 'o', label='Filtered')
        ax.set_yscale('log')
        ax.set_ylabel('magnitude')
        ax.set_xlabel('time (samples)')
        fig.suptitle('Find peaks')
        plt.legend()
        plt.show()
    return compr


def calcDiff(data, samplerate, minimum_ms):
    """Calculate distance between peaks in data

    intpuArgst:
        data: input data
        samplerate: samplerate of data
        minimum_ms: shortest time period to consider

    Returns:
        average: average distance in samples
        average time: average distance in time in ms
    """

    diffs = []
    last = 0
    for val in data:
        if last != 0:
            diffs.append(int((val - last)))
        last = val

    minsamples = int(samplerate * (minimum_ms / 1000))
    maxsamples = samplerate  # 1 sec
    filt = list(filter(lambda diff: diff > minsamples and diff < maxsamples,
                       diffs))
    if len(filt) > 0:
        average = int(np.mean(filt))
        try:
            rounded = round(1000 * average / samplerate)
        except Exception:
            return None
        return average, rounded
    else:
        return None


def findMostCommonDiff(data, samplerate, minimum_ms, maximum_ms, verbose):
    """Calculate distance between peaks in data

    intpuArgst:
        data: input data
        samplerate: samplerate of data
        minimum_ms: shortest time period to consider

    Returns:
        average: average distance in samples
        average time: average distance in time in ms
        count: the number of repetitions found
    """

    diffs = []
    length = int(len(data) / 2)
    if length == 0:
        length = 1
    for offset in range(1, length + 1):
        for index in range(offset, len(data)):
            diffs.append(int((data[index] - data[index - offset])))

    if len(diffs) < 5:
<<<<<<< HEAD
        if len(diffs) > 0:
            average = int(np.round(np.mean(diffs)))
            rounded = round(1000 * average / samplerate)
            return average, rounded, 1
        else:
            return None
=======
        print(f'diffs = {diffs}')
        average = np.mean(diffs)
        rounded = round(1000 * average / samplerate)
        return average, rounded, 1
>>>>>>> bb9b5cfb
    else:
        minsamples = int(samplerate * (minimum_ms / 1000))
        maxsamples = int(samplerate * (maximum_ms / 1000))
        hist, edges = np.histogram(diffs, int(
            samplerate / 1000), range=(minsamples, maxsamples))
        maxindex = np.argmax(hist)
        order = np.argsort(hist)[::-1]
        maxval = edges[order[0]]
        secmaxval = edges[order[1]]
        ratio = maxval / secmaxval
        # if the ratio is close to 2 lets use the shorter interval

        if abs(ratio - 2) < 0.1:
            if maxval > secmaxval:
                maxindex = order[1]
        inbin = list(filter(lambda diff: diff >= edges[maxindex] and
                            diff < edges[maxindex + 1], diffs))
        average = int(np.round(np.mean(inbin)))
        if verbose:
            fig, ax = plt.subplots()
            ax.plot(edges[:-1], hist)
            ax.set_xlabel('time (samples)')
            ax.set_ylabel('count')
            ax.grid()
            fig.suptitle('Peak distances histogram')
            plt.show()
        if average > 0:
            try:
                rounded = round(1000 * average / samplerate)
            except Exception:
                return None
            return average, rounded, hist[maxindex]
        else:
            return None
<<<<<<< HEAD

=======
>>>>>>> bb9b5cfb

def bpFilterSignal(data, hp, lp, order, samplerate, verbose):
    """ Band pass filter the signal

<<<<<<< HEAD
=======
def bpFilterSignal(data, hp, lp, order, samplerate, verbose):
    """ Band pass filter the signal

>>>>>>> bb9b5cfb
    Bandpass with butterworth filter with hp and lp

    intpuArgst:
        data: input data
        hp: -3dB frequency for high pass
        lp: -3dB frequency for low pass
        samplerate: samplerate of data

    Returns:
        data: filtered version of data
    """

    n = len(data)
    t = 1.0 / samplerate
    if hp is None:
        hp = 0
    if lp is None:
        lp = int(samplerate / 2)
    if verbose:
        fig, (ax1, ax2) = plt.subplots(2)
        yf = fft(data)
        xf = fftfreq(n, t)
        peak = np.argmax(np.abs(yf))
        peakf = int(np.abs(xf[peak]))
        ax1.plot(xf[:int(n / 2)], 1.0 / n * np.abs(yf[:int(n / 2)]))
        ax1.plot(xf[peak], 1.0 / n * np.abs(yf[peak]), 'o', color='red')
        ax1.vlines(x=lp, ymax=1.0 / n * max(np.abs(yf)), ymin=0, color='green')
        ax1.vlines(x=hp, ymax=1.0 / n * max(np.abs(yf)), ymin=0, color='green')
        ax1.grid()
        ax1.set_xscale('log')
        ax1.set_yscale('log')
        ax1.set_xlabel('Frequency (Hz)')
        ax1.set_ylabel('magnitude')
        fig.suptitle(f'FFT non filter vs filtered peak {peakf} Hz')
        print(f'peak: {peakf} Hz')

    sos = signal.butter(order, [hp, lp], 'band', fs=samplerate, output='sos')
    data = signal.sosfilt(sos, data)
    if verbose:
        yf = fft(data)
        xf = fftfreq(n, t)
        prevPeakf = peakf
        peak = np.argmax(np.abs(yf))
        peakf = int(np.abs(xf[peak]))
        ax2.plot(xf[:int(n / 2)], 1.0 / n * np.abs(yf[:int(n / 2)]))
        ax2.plot(xf[peak], 1.0 / n * np.abs(yf[peak]), 'o', color='red')
        ax2.vlines(x=lp, ymax=1.0 / n * max(np.abs(yf)), ymin=0, color='green')
        ax2.vlines(x=hp, ymax=1.0 / n * max(np.abs(yf)), ymin=0, color='green')
        ax2.grid()
        ax2.set_xscale('log')
        ax2.set_yscale('log')
        ax2.set_xlabel('Frequency (Hz)')
        ax2.set_ylabel('magnitude')
        print(f'new peak: {peakf} Hz')
        fig.suptitle(f'FFT non filter vs filteres, original peak '
                     f'{prevPeakf} Hz, filtered {peakf} Hz')
        plt.show()
    return data
<<<<<<< HEAD


=======


>>>>>>> bb9b5cfb
def findPeak(data, samplerate, verbose):
    n = len(data)
    t = 1.0 / samplerate
    yf = fft(data)
    xf = fftfreq(n, t)
    peak = np.argmax(np.abs(yf))
    peakf = int(np.abs(xf[peak]))

    return peakf


def findDelayUsingFeedbackFreqInFile(
        noisy_path,
        min_length_ms,
        max_length_ms,
        nofilter=False,
        hp=None,
        lp=None,
        verbose=False):
    """Find first two signals in an audio file

    Calculates the difference between the first two signals
    matching reference to sufficient degree.
    intpuArgst:
        noisy_path: path to wavfile to be searched
        min_length_ms: shortes peak distance to look for

    Returns:
        delay: in samplse,
        delay: in ms,
    """

    noisy = sf.SoundFile(noisy_path, "r")
    data = noisy.read()
    return findDelayUsingFeedbackFreqInData(
        data,
        noisy.samplerate,
        min_length_ms,
        max_length_ms,
        nofilter,
        hp,
        lp,
        verbose)


def findDelayUsingFeedbackFreqInData(
        data,
        samplerate,
        min_length_ms,
        max_length_ms,
        nofilter=False,
        hp=None,
        lp=None,
        verbose=False):
    """Find first two signals in an audio file

    Calculates the difference between the first two signals
    matching reference to sufficient degree.
    intpuArgst:
        noisy_path: path to wavfile to be searched
        min_length_ms: shortes peak distance to look for

    Returns:
        delay: in samplse,
        delay: in ms,
    """
    if hp is not None or lp is not None:
        data = bpFilterSignal(data, hp, lp, 4, samplerate, verbose)
    elif nofilter is False:
        # filter out lf noise (ac, street etc) and hf
        # 1920 - 10k Hz for 48k
        # since low f`requencies contain more energy
        # it is good to roll off a little higher
        low = int(samplerate / 25)
        high = int(samplerate / 4)
        data = bpFilterSignal(data, low, high, 2, samplerate, verbose)

    if nofilter is False:
        peakf = findPeak(data, samplerate, verbose)
        w = peakf / (40)
        low = peakf - w
        high = peakf + w
        data = bpFilterSignal(data, low, high, 4, samplerate, verbose)
    window_len = int(0.1 * samplerate)  # 100ms
    data = data * data
    s = np.r_[data[window_len - 1:0:-1], data, data[-2:-window_len - 1:-1]]
    w = np.hanning(window_len)
    sdata = np.convolve(w / w.sum(), s, mode='valid')
    peaks = findPeaks(sdata, verbose)
    # return calcDiff(peaks, samplerate, min_length_ms)
    return findMostCommonDiff(
        peaks, samplerate, min_length_ms, max_length_ms, verbose)


def measureDelayUsingFeedback(impulse,
                              delay,
                              seconds,
                              outputcsv,
                              save,
                              verbose=False,
                              min_length_ms=200,
                              max_length_ms=600,
                              nofilter=False,
                              hp=None,
                              lp=None):
    """Record and calculate delay times from echoes

    Starts a recortding and play signal with an even delay.
    The audio is used to find echoes and the delay is the time
    between the first and the second signal in the recording.

    Args:
        impulse: path to the signal being used
        threshold: 0-100, correlations above this are considered
        delay: time between signals in seconds
        outputcsv: write the results to this csv
        save: save the recordded data to a cocatenated file
        verbose: if True the correlations values will be printed out
                 and a grap[h will be drawn showing the correlation
                 and wave forms
    """

    outputfile = None
    failed_counter = 0
    delays = []
    start = time.time()
    now = start
    tmpfile = outputcsv + "_.wav"
    while now - start < seconds:
        pr.play_and_record(impulse, tmpfile, delay)
        noisy = sf.SoundFile(tmpfile, "r")
        noisy_data = noisy.read()
        data = findDelayUsingFeedbackFreqInData(noisy_data,
                                                noisy.samplerate,
                                                min_length_ms,
                                                max_length_ms,
                                                nofilter,
                                                hp,
                                                lp,
                                                verbose)
        if data is not None:
            delays.append(data)
        else:
            failed_counter += 1

        if (len(save) > 0) & (outputfile is None):
            outputfile = sf.SoundFile(
                save, "w", samplerate=noisy.samplerate, channels=noisy.channels
            )
        if outputfile:
            outputfile.write(noisy_data)
        now = time.time()
        perc = int(100 * (now - start) / seconds)
        if perc <= 100:
            print(f"{perc}%")

<<<<<<< HEAD
        if data is not None:
            if data[2] < 20:
                print(
                    f"Number of repetition is {data[2]}.\n"
                    "Consider a longer test")
        else:
            print('No repetitions found - check setup.')
=======
        if data[2] < 20:
            print(
                f"Number of repetition is {data[2]}.\n"
                "Consider a longer test")
>>>>>>> bb9b5cfb
    if outputfile:
        outputfile.close()
    labels = ["samples", "time", "count"]
    result = pd.DataFrame.from_records(
        delays, columns=labels, coerce_float=True)

    output_filename = outputcsv
    if (output_filename is not None) & (output_filename[-4:] != ".csv"):
        output_filename = output_filename + ".csv"
    if output_filename:
        result.to_csv(output_filename, index=False)
    if failed_counter > 0:
        total = len(delays) + failed_counter
        print(
            f"Failed {failed_counter} tries out of "
            f"{total} ({int(100 * failed_counter/(total))})%"
        )
        print(
            "\nIf this percentage is high it is an indicator "
            "on problems with the transmission.\n"
        )

    if len(result > 0):
        print(f"Shortest latency: {int(np.min(result['time']))} ms")
        print(f"Longest latency: {int(np.max(result['time']))} ms")
        print(f"Average latency: {int(np.mean(result['time']))} ms")

    os.remove(tmpfile)


def main():
    parser = argparse.ArgumentParser(description="")
    parser.add_argument(
        "-i",
        "--impulse",
        required=False,
        help="path to a (preferable) short pcm file",
    )
    parser.add_argument(
        "--source",
        required=False,
        default=None,
        help="If set, calculation will be done on this file",
    )
    parser.add_argument(
        "-o", "--output_csv",
        required=True,
        help="Write the result to this csv file"
    )
    parser.add_argument(
        "-t",
        "--seconds",
        required=False,
        default=30,
        type=int,
        help="Length of the test in secs",
    )
    parser.add_argument(
        "-d",
        "--delay",
        required=False,
        default=3,
        type=int,
        help="Distance between signal in secs",
    )
    parser.add_argument(
        "-s",
        "--save",
        required=False,
        default="",
        help="Save and concatenate the recorded audio",
    )
    parser.add_argument("-v", "--verbose", required=False, action="store_true")
    parser.add_argument(
        "-mi",
        "--mintimems",
        required=False,
        default=150,
        type=int,
        help="Shortes pulse to consider in feedback analysis",
    )
    parser.add_argument(
        "-mx",
        "--maxtimems",
        required=False,
        default=600,
        type=int,
        help="Shortes pulse to consider in feedback analysis",
    )
    parser.add_argument(
        "-nf",
        "--nofilter",
        action='store_true',
        help="Do not filter for frequency peaks",
    )
    parser.add_argument(
        "-hp",
        "--hpfreq",
        default=None,
        type=int,
        help="High pass",
    )
    parser.add_argument(
        "-lp",
        "--lpfreq",
        default=None,
        type=int,
        help="Low pass",
    )
    options = parser.parse_args()
    global running
    global index
    if options.source is not None:
        delay, delay_ms, count = \
            findDelayUsingFeedbackFreqInFile(options.source,
                                             options.mintimems,
                                             options.maxtimems,
                                             options.nofilter,
                                             options.hpfreq,
                                             options.lpfreq,
                                             options.verbose)
        if delay is not None:
            print(
                f"The delay is \n{delay} samples - {delay_ms} ms"
            )
            if count < 20:
                print(
                    f"Number of repetition is {count}.\n"
                    "Consider a longer test")
        else:
            print("Failed to find an echo")
    else:
        measureDelayUsingFeedback(
            options.impulse,
            options.delay,
            options.seconds,
            options.output_csv,
            options.save,
            options.verbose,
            options.mintimems,
            options.maxtimems,
            nofilter=options.nofilter
        )


if __name__ == "__main__":
    main()<|MERGE_RESOLUTION|>--- conflicted
+++ resolved
@@ -119,19 +119,13 @@
             diffs.append(int((data[index] - data[index - offset])))
 
     if len(diffs) < 5:
-<<<<<<< HEAD
         if len(diffs) > 0:
             average = int(np.round(np.mean(diffs)))
             rounded = round(1000 * average / samplerate)
             return average, rounded, 1
         else:
             return None
-=======
-        print(f'diffs = {diffs}')
-        average = np.mean(diffs)
-        rounded = round(1000 * average / samplerate)
-        return average, rounded, 1
->>>>>>> bb9b5cfb
+
     else:
         minsamples = int(samplerate * (minimum_ms / 1000))
         maxsamples = int(samplerate * (maximum_ms / 1000))
@@ -166,20 +160,11 @@
             return average, rounded, hist[maxindex]
         else:
             return None
-<<<<<<< HEAD
-
-=======
->>>>>>> bb9b5cfb
+
 
 def bpFilterSignal(data, hp, lp, order, samplerate, verbose):
     """ Band pass filter the signal
 
-<<<<<<< HEAD
-=======
-def bpFilterSignal(data, hp, lp, order, samplerate, verbose):
-    """ Band pass filter the signal
-
->>>>>>> bb9b5cfb
     Bandpass with butterworth filter with hp and lp
 
     intpuArgst:
@@ -238,13 +223,8 @@
                      f'{prevPeakf} Hz, filtered {peakf} Hz')
         plt.show()
     return data
-<<<<<<< HEAD
-
-
-=======
-
-
->>>>>>> bb9b5cfb
+
+
 def findPeak(data, samplerate, verbose):
     n = len(data)
     t = 1.0 / samplerate
@@ -401,7 +381,6 @@
         if perc <= 100:
             print(f"{perc}%")
 
-<<<<<<< HEAD
         if data is not None:
             if data[2] < 20:
                 print(
@@ -409,12 +388,7 @@
                     "Consider a longer test")
         else:
             print('No repetitions found - check setup.')
-=======
-        if data[2] < 20:
-            print(
-                f"Number of repetition is {data[2]}.\n"
-                "Consider a longer test")
->>>>>>> bb9b5cfb
+
     if outputfile:
         outputfile.close()
     labels = ["samples", "time", "count"]
